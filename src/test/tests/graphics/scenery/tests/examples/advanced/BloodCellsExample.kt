package graphics.scenery.tests.examples.advanced

import cleargl.GLVector
import graphics.scenery.*
import graphics.scenery.backends.Renderer
import graphics.scenery.controls.OpenVRHMD
import graphics.scenery.utils.Numerics
import kotlinx.coroutines.experimental.delay
import kotlinx.coroutines.experimental.launch
import org.junit.Test
import java.util.concurrent.TimeUnit
import kotlin.concurrent.thread

/**
 * <Description>
 *
 * @author Ulrik Günther <hello@ulrik.is>
 */
class BloodCellsExample : SceneryBase("BloodCellsExample", windowWidth = 1280, windowHeight = 720) {
    private var ovr: OpenVRHMD? = null

    override fun init() {
//        ovr = OpenVRHMD(seated = false, useCompositor = true)
//        hub.add(SceneryElement.HMDInput, ovr!!)

        renderer = Renderer.createRenderer(hub, applicationName, scene, windowWidth, windowHeight)
        hub.add(SceneryElement.Renderer, renderer!!)

        val cam: Camera = DetachedHeadCamera()
        cam.perspectiveCamera(50.0f, 1.0f * windowWidth, 1.0f * windowHeight, 1.0f, 5000.0f)
        cam.active = true

        scene.addChild(cam)

        val lights = (0..10).map { PointLight() }

        lights.map {
            it.position = GLVector(Numerics.randomFromRange(-50.0f, 50.0f),
                Numerics.randomFromRange(-50.0f, 50.0f),
                Numerics.randomFromRange(-50.0f, 50.0f))
            it.emissionColor = GLVector(1.0f, 1.0f, 1.0f)
            it.intensity = 10.0f
            it.linear = 0.0f
            it.quadratic = 0.01f

            scene.addChild(it)
        }

        val hullMaterial = Material()
        hullMaterial.ambient = GLVector(0.0f, 0.0f, 0.0f)
        hullMaterial.diffuse = GLVector(1.0f, 1.0f, 1.0f)
        hullMaterial.specular = GLVector(0.0f, 0.0f, 0.0f)
        hullMaterial.doubleSided = true

        val hull = Box(GLVector(1000.0f, 1000.0f, 1000.0f), insideNormals = true)
        hull.material = hullMaterial

        scene.addChild(hull)

        val e_material = Material()
        e_material.ambient = GLVector(0.1f, 0.0f, 0.0f)
        e_material.diffuse = GLVector(0.4f, 0.0f, 0.02f)
        e_material.specular = GLVector(0.05f, 0f, 0f)
        e_material.doubleSided = false

        val erythrocyte = Mesh()
        erythrocyte.readFromOBJ(getDemoFilesPath() + "/erythrocyte_simplified.obj")
        erythrocyte.material = e_material
        erythrocyte.name = "Erythrocyte_Master"
        erythrocyte.instanceMaster = true
<<<<<<< HEAD
        erythrocyte.instancedProperties.put("ModelMatrix", { erythrocyte.world })
//        erythrocyte.instancedProperties.put("ModelViewMatrix", { erythrocyte.modelView })
//        erythrocyte.instancedProperties.put("MVP", { erythrocyte.mvp })
=======
        erythrocyte.instancedProperties.put("ModelMatrix", { erythrocyte.model })
>>>>>>> e29b9d24
        scene.addChild(erythrocyte)

        erythrocyte.material = ShaderMaterial(arrayListOf("DefaultDeferredInstanced.vert", "DefaultDeferred.frag"))

        val l_material = Material()
        l_material.ambient = GLVector(0.1f, 0.0f, 0.0f)
        l_material.diffuse = GLVector(0.8f, 0.7f, 0.7f)
        l_material.specular = GLVector(0.05f, 0f, 0f)
        l_material.doubleSided = false

        val leucocyte = Mesh()
        leucocyte.readFromOBJ(getDemoFilesPath() + "/leukocyte_simplified.obj")
        leucocyte.material = l_material
        leucocyte.name = "leucocyte_Master"
        leucocyte.instanceMaster = true
<<<<<<< HEAD
        leucocyte.instancedProperties.put("ModelMatrix", { leucocyte.world})
//        leucocyte.instancedProperties.put("ModelViewMatrix", { leucocyte.modelView })
//        leucocyte.instancedProperties.put("MVP", { leucocyte.mvp })
=======
        leucocyte.instancedProperties.put("ModelMatrix", { leucocyte.model })
>>>>>>> e29b9d24
        scene.addChild(leucocyte)

        leucocyte.material = ShaderMaterial(arrayListOf("DefaultDeferredInstanced.vert", "DefaultDeferred.frag"))

        val posRange = 100.0f
        val container = Node("Cell container")

        val leucocytes = (0..100)
            .map {
                val v = Mesh()
                v.name = "leucocyte_$it"
                v.instanceOf = leucocyte
<<<<<<< HEAD
                v.instancedProperties.put("ModelMatrix", { v.world })
=======
//                v.instancedProperties.put("ModelViewMatrix", { v.modelView })
                v.instancedProperties.put("ModelMatrix", { v.world})
//                v.instancedProperties.put("MVP", { v.mvp })
                v
            }
            .map {
                val scale = Numerics.randomFromRange(30.0f, 40.0f)
>>>>>>> e29b9d24

                val scale = Numerics.randomFromRange(1.5f, 2.0f)

                v.material = l_material
                v.scale = GLVector(scale, scale, scale)
                v.children.forEach { ch -> ch.material = l_material }
                v.rotation.setFromEuler(
                    Numerics.randomFromRange(0.01f, 0.9f),
                    Numerics.randomFromRange(0.01f, 0.9f),
                    Numerics.randomFromRange(0.01f, 0.9f)
                )

<<<<<<< HEAD
                v.position = Numerics.randomVectorFromRange(3, 0.0f, posRange)

                container.addChild(v)
                v
=======
                it.position = Numerics.randomVectorFromRange(3, 0.0f, posRange)
                it.parent = container
                leucocyte.instances.add(it)

                it
>>>>>>> e29b9d24
            }

        val erythrocytes = (0..2000)
            .map {
                val v = Mesh()
                v.name = "erythrocyte_$it"
                v.instanceOf = erythrocyte
<<<<<<< HEAD
                v.instancedProperties.put("ModelMatrix", { v.world })

                val scale = Numerics.randomFromRange(0.9f, 1.1f)
=======
                v.instancedProperties.put("ModelMatrix", { v.world})

                v
            }
            .map {
                val scale = Numerics.randomFromRange(5f, 12f)
>>>>>>> e29b9d24

                v.material = e_material
                v.scale = GLVector(scale, scale, scale)
                v.children.forEach { ch -> ch.material = e_material }
                v.rotation.setFromEuler(
                    Numerics.randomFromRange(0.01f, 0.9f),
                    Numerics.randomFromRange(0.01f, 0.9f),
                    Numerics.randomFromRange(0.01f, 0.9f)
                )

<<<<<<< HEAD
                v.position = Numerics.randomVectorFromRange(3, 0.0f, posRange)

                container.addChild(v)
                v
=======
                it.position = Numerics.randomVectorFromRange(3, 0.0f, posRange)
                it.parent = container
                erythrocyte.instances.add(it)

                it
>>>>>>> e29b9d24
            }

        scene.addChild(container)


        fun hoverAndTumble(obj: Node, magnitude: Float, phi: Float, index: Int) {
            val axis = GLVector(Math.sin(0.01 * index).toFloat(), -Math.cos(0.01 * index).toFloat(), index * 0.01f).normalized
            obj.rotation.rotateByAngleNormalAxis(magnitude, axis.x(), axis.y(), axis.z())
            obj.rotation.rotateByAngleY(-1.0f * magnitude)

            obj.needsUpdate = true
            obj.needsUpdateWorld = true
        }

        var ticks = 0
        launch {
            while(true) {
                val step = 0.05f
                val phi = Math.PI * 2.0f * ticks / 2000.0f

//            boxes.mapIndexed {
//                i, box ->
//                box.position = GLVector(
//                    Math.exp(i.toDouble()).toFloat() * 10 * Math.sin(phi).toFloat() + Math.exp(i.toDouble()).toFloat(),
//                    step * ticks,
//                    Math.exp(i.toDouble()).toFloat() * 10 * Math.cos(phi).toFloat() + Math.exp(i.toDouble()).toFloat())
//
//                box.children[0].position = box.position
//            }

                erythrocytes.mapIndexed { i, erythrocyte -> hoverAndTumble(erythrocyte, 0.003f, phi.toFloat(), i) }
                leucocytes.mapIndexed { i, leukocyte -> hoverAndTumble(leukocyte, 0.001f, phi.toFloat() / 100.0f, i) }

                container.position = container.position - GLVector(0.1f, 0.1f, 0.1f)

                container.updateWorld(true)
                ticks++

                delay(5, TimeUnit.MILLISECONDS)
            }
        }
    }

    @Test override fun main() {
        super.main()
    }
}<|MERGE_RESOLUTION|>--- conflicted
+++ resolved
@@ -1,15 +1,12 @@
 package graphics.scenery.tests.examples.advanced
 
 import cleargl.GLVector
+import com.jogamp.opengl.math.Quaternion
 import graphics.scenery.*
 import graphics.scenery.backends.Renderer
 import graphics.scenery.controls.OpenVRHMD
 import graphics.scenery.utils.Numerics
-import kotlinx.coroutines.experimental.delay
-import kotlinx.coroutines.experimental.launch
 import org.junit.Test
-import java.util.concurrent.TimeUnit
-import kotlin.concurrent.thread
 
 /**
  * <Description>
@@ -20,28 +17,40 @@
     private var ovr: OpenVRHMD? = null
 
     override fun init() {
-//        ovr = OpenVRHMD(seated = false, useCompositor = true)
-//        hub.add(SceneryElement.HMDInput, ovr!!)
+        ovr = OpenVRHMD(seated = false, useCompositor = true)
+        hub.add(SceneryElement.HMDInput, ovr!!)
 
         renderer = Renderer.createRenderer(hub, applicationName, scene, windowWidth, windowHeight)
         hub.add(SceneryElement.Renderer, renderer!!)
 
         val cam: Camera = DetachedHeadCamera()
-        cam.perspectiveCamera(50.0f, 1.0f * windowWidth, 1.0f * windowHeight, 1.0f, 5000.0f)
+        cam.position = GLVector(0.0f, 20.0f, -20.0f)
+        cam.perspectiveCamera(50.0f, 1.0f * windowWidth, 1.0f * windowHeight, 10.0f, 5000.0f)
+        cam.rotation = Quaternion().setFromEuler(-1.5f, -0.5f, 0.0f)
         cam.active = true
 
         scene.addChild(cam)
 
+        val boxes = (0..10).map { Box(GLVector(0.5f, 0.5f, 0.5f)) }
+
         val lights = (0..10).map { PointLight() }
 
+        boxes.mapIndexed { i, box ->
+            box.material = Material()
+            box.addChild(lights[i])
+            box.visible = false
+            scene.addChild(box)
+        }
+
         lights.map {
-            it.position = GLVector(Numerics.randomFromRange(-50.0f, 50.0f),
-                Numerics.randomFromRange(-50.0f, 50.0f),
-                Numerics.randomFromRange(-50.0f, 50.0f))
+            it.position = GLVector(Numerics.randomFromRange(00.0f, 600.0f),
+                Numerics.randomFromRange(00.0f, 600.0f),
+                Numerics.randomFromRange(00.0f, 600.0f))
             it.emissionColor = GLVector(1.0f, 1.0f, 1.0f)
-            it.intensity = 10.0f
-            it.linear = 0.0f
-            it.quadratic = 0.01f
+            it.parent?.material?.diffuse = it.emissionColor
+            it.intensity = 100.0f
+            it.linear = 0f
+            it.quadratic = 0.001f
 
             scene.addChild(it)
         }
@@ -52,7 +61,7 @@
         hullMaterial.specular = GLVector(0.0f, 0.0f, 0.0f)
         hullMaterial.doubleSided = true
 
-        val hull = Box(GLVector(1000.0f, 1000.0f, 1000.0f), insideNormals = true)
+        val hull = Box(GLVector(5000.0f, 5000.0f, 5000.0f))
         hull.material = hullMaterial
 
         scene.addChild(hull)
@@ -68,13 +77,7 @@
         erythrocyte.material = e_material
         erythrocyte.name = "Erythrocyte_Master"
         erythrocyte.instanceMaster = true
-<<<<<<< HEAD
-        erythrocyte.instancedProperties.put("ModelMatrix", { erythrocyte.world })
-//        erythrocyte.instancedProperties.put("ModelViewMatrix", { erythrocyte.modelView })
-//        erythrocyte.instancedProperties.put("MVP", { erythrocyte.mvp })
-=======
         erythrocyte.instancedProperties.put("ModelMatrix", { erythrocyte.model })
->>>>>>> e29b9d24
         scene.addChild(erythrocyte)
 
         erythrocyte.material = ShaderMaterial(arrayListOf("DefaultDeferredInstanced.vert", "DefaultDeferred.frag"))
@@ -90,18 +93,12 @@
         leucocyte.material = l_material
         leucocyte.name = "leucocyte_Master"
         leucocyte.instanceMaster = true
-<<<<<<< HEAD
-        leucocyte.instancedProperties.put("ModelMatrix", { leucocyte.world})
-//        leucocyte.instancedProperties.put("ModelViewMatrix", { leucocyte.modelView })
-//        leucocyte.instancedProperties.put("MVP", { leucocyte.mvp })
-=======
         leucocyte.instancedProperties.put("ModelMatrix", { leucocyte.model })
->>>>>>> e29b9d24
         scene.addChild(leucocyte)
 
         leucocyte.material = ShaderMaterial(arrayListOf("DefaultDeferredInstanced.vert", "DefaultDeferred.frag"))
 
-        val posRange = 100.0f
+        val posRange = 1200.0f
         val container = Node("Cell container")
 
         val leucocytes = (0..100)
@@ -109,9 +106,6 @@
                 val v = Mesh()
                 v.name = "leucocyte_$it"
                 v.instanceOf = leucocyte
-<<<<<<< HEAD
-                v.instancedProperties.put("ModelMatrix", { v.world })
-=======
 //                v.instancedProperties.put("ModelViewMatrix", { v.modelView })
                 v.instancedProperties.put("ModelMatrix", { v.world})
 //                v.instancedProperties.put("MVP", { v.mvp })
@@ -119,31 +113,21 @@
             }
             .map {
                 val scale = Numerics.randomFromRange(30.0f, 40.0f)
->>>>>>> e29b9d24
 
-                val scale = Numerics.randomFromRange(1.5f, 2.0f)
-
-                v.material = l_material
-                v.scale = GLVector(scale, scale, scale)
-                v.children.forEach { ch -> ch.material = l_material }
-                v.rotation.setFromEuler(
+                it.material = l_material
+                it.scale = GLVector(scale, scale, scale)
+                it.children.forEach { ch -> ch.material = l_material }
+                it.rotation.setFromEuler(
                     Numerics.randomFromRange(0.01f, 0.9f),
                     Numerics.randomFromRange(0.01f, 0.9f),
                     Numerics.randomFromRange(0.01f, 0.9f)
                 )
 
-<<<<<<< HEAD
-                v.position = Numerics.randomVectorFromRange(3, 0.0f, posRange)
-
-                container.addChild(v)
-                v
-=======
                 it.position = Numerics.randomVectorFromRange(3, 0.0f, posRange)
                 it.parent = container
                 leucocyte.instances.add(it)
 
                 it
->>>>>>> e29b9d24
             }
 
         val erythrocytes = (0..2000)
@@ -151,40 +135,27 @@
                 val v = Mesh()
                 v.name = "erythrocyte_$it"
                 v.instanceOf = erythrocyte
-<<<<<<< HEAD
-                v.instancedProperties.put("ModelMatrix", { v.world })
-
-                val scale = Numerics.randomFromRange(0.9f, 1.1f)
-=======
                 v.instancedProperties.put("ModelMatrix", { v.world})
 
                 v
             }
             .map {
                 val scale = Numerics.randomFromRange(5f, 12f)
->>>>>>> e29b9d24
 
-                v.material = e_material
-                v.scale = GLVector(scale, scale, scale)
-                v.children.forEach { ch -> ch.material = e_material }
-                v.rotation.setFromEuler(
+                it.material = e_material
+                it.scale = GLVector(scale, scale, scale)
+                it.children.forEach { ch -> ch.material = e_material }
+                it.rotation.setFromEuler(
                     Numerics.randomFromRange(0.01f, 0.9f),
                     Numerics.randomFromRange(0.01f, 0.9f),
                     Numerics.randomFromRange(0.01f, 0.9f)
                 )
 
-<<<<<<< HEAD
-                v.position = Numerics.randomVectorFromRange(3, 0.0f, posRange)
-
-                container.addChild(v)
-                v
-=======
                 it.position = Numerics.randomVectorFromRange(3, 0.0f, posRange)
                 it.parent = container
                 erythrocyte.instances.add(it)
 
                 it
->>>>>>> e29b9d24
             }
 
         scene.addChild(container)
@@ -194,37 +165,30 @@
             val axis = GLVector(Math.sin(0.01 * index).toFloat(), -Math.cos(0.01 * index).toFloat(), index * 0.01f).normalized
             obj.rotation.rotateByAngleNormalAxis(magnitude, axis.x(), axis.y(), axis.z())
             obj.rotation.rotateByAngleY(-1.0f * magnitude)
-
-            obj.needsUpdate = true
-            obj.needsUpdateWorld = true
         }
 
-        var ticks = 0
-        launch {
-            while(true) {
-                val step = 0.05f
-                val phi = Math.PI * 2.0f * ticks / 2000.0f
+        var ticks: Int = 0
+        updateFunction = {
+            val step = 0.05f
+            val phi = Math.PI * 2.0f * ticks / 2000.0f
 
-//            boxes.mapIndexed {
-//                i, box ->
-//                box.position = GLVector(
-//                    Math.exp(i.toDouble()).toFloat() * 10 * Math.sin(phi).toFloat() + Math.exp(i.toDouble()).toFloat(),
-//                    step * ticks,
-//                    Math.exp(i.toDouble()).toFloat() * 10 * Math.cos(phi).toFloat() + Math.exp(i.toDouble()).toFloat())
-//
-//                box.children[0].position = box.position
-//            }
+            boxes.mapIndexed {
+                i, box ->
+                box.position = GLVector(
+                    Math.exp(i.toDouble()).toFloat() * 10 * Math.sin(phi).toFloat() + Math.exp(i.toDouble()).toFloat(),
+                    step * ticks,
+                    Math.exp(i.toDouble()).toFloat() * 10 * Math.cos(phi).toFloat() + Math.exp(i.toDouble()).toFloat())
 
-                erythrocytes.mapIndexed { i, erythrocyte -> hoverAndTumble(erythrocyte, 0.003f, phi.toFloat(), i) }
-                leucocytes.mapIndexed { i, leukocyte -> hoverAndTumble(leukocyte, 0.001f, phi.toFloat() / 100.0f, i) }
+                box.children[0].position = box.position
+            }
 
-                container.position = container.position - GLVector(0.1f, 0.1f, 0.1f)
+            erythrocytes.mapIndexed { i, erythrocyte -> hoverAndTumble(erythrocyte, 0.003f, phi.toFloat(), i) }
+            leucocytes.mapIndexed { i, leukocyte -> hoverAndTumble(leukocyte, 0.001f, phi.toFloat() / 100.0f, i) }
 
-                container.updateWorld(true)
-                ticks++
+            container.position = container.position - GLVector(0.1f, 0.1f, 0.1f)
 
-                delay(5, TimeUnit.MILLISECONDS)
-            }
+            container.updateWorld(true)
+            ticks++
         }
     }
 
