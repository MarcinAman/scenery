--- conflicted
+++ resolved
@@ -559,13 +559,14 @@
         </dependency>
 
         <dependency>
-<<<<<<< HEAD
             <groupId>org.openmpi</groupId>
             <artifactId>openmpi</artifactId>
             <version>4.0.0</version>
             <scope>system</scope>
             <systemPath>${basedir}/mpi.jar</systemPath>
-=======
+        </dependency>
+
+        <dependency>
             <groupId>net.imagej</groupId>
             <artifactId>imagej</artifactId>
             <scope>test</scope>
@@ -591,7 +592,6 @@
             <groupId>org.janelia.saalfeldlab</groupId>
             <artifactId>n5-imglib2</artifactId>
             <version>3.4.1</version>
->>>>>>> 24cc6ec2
         </dependency>
     </dependencies>
 
@@ -775,7 +775,6 @@
                     </execution>
                 </executions>
             </plugin>
-<<<<<<< HEAD
             <plugin>
                 <artifactId>maven-assembly-plugin</artifactId>
                 <version>3.3.0</version>
@@ -794,8 +793,6 @@
                     </execution>
                 </executions>
             </plugin>
-=======
->>>>>>> 24cc6ec2
         </plugins>
     </build>
 
